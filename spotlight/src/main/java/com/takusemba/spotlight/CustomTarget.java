package com.takusemba.spotlight;

import android.app.Activity;
import android.graphics.PointF;
import android.support.annotation.LayoutRes;
import android.view.View;

import com.takusemba.spotlight.shapes.Shape;

/**
 * Target
 *
 * @author takusemba
 * @since 26/06/2017
 **/
public class CustomTarget implements Target {
<<<<<<< HEAD
    private View view;
    private OnTargetStateChangedListener stateListener;
    private OnTargetActionListener actionListener;
    private Shape shape;
=======

    private PointF point;
    private float radius;
    private View overlay;
    private OnTargetStateChangedListener stateListener;
>>>>>>> d459b344

    /**
     * Constructor
     */
<<<<<<< HEAD
    private CustomTarget(Shape shape, View view, OnTargetStateChangedListener listener) {
        this.shape = shape;
        this.view = view;
=======
    private CustomTarget(PointF point, float radius, View overlay,
                         OnTargetStateChangedListener listener) {
        this.point = point;
        this.radius = radius;
        this.overlay = overlay;
>>>>>>> d459b344
        this.stateListener = listener;
    }

    @Override
    public PointF getPoint() {
        return shape.getPoint();
    }

    @Override
    public View getView() {
        return view;
    }

    @Override
<<<<<<< HEAD
    public Shape getShape() {
        return shape;
=======
    public View getOverlay() {
        return overlay;
>>>>>>> d459b344
    }

    @Override
    public OnTargetStateChangedListener getListener() {
        return stateListener;
    }

    /**
     * Builder class which makes it easier to create {@link CustomTarget}
     */
    public static class Builder extends AbstractBuilder<Builder, CustomTarget> {

        @Override
        protected Builder self() {
            return this;
        }

        private View overlay;

        /**
         * Constructor
         */
        public Builder(Activity context) {
            super(context);
        }

        /**
         * Set the custom view shown on Spotlight
         *
         * @param layoutId layout id shown on Spotlight
         * @return This Builder
         */
        public Builder setOverlay(@LayoutRes int layoutId) {
            if (getContext() == null) {
                throw new RuntimeException("context is null");
            }
            this.overlay = getContext().getLayoutInflater().inflate(layoutId, null);
            return this;
        }

        /**
         * Set the custom view shown on Spotlight
         *
         * @param overlay the overlay view shown on Spotlight
         * @return This Builder
         */
        public Builder setOverlay(View overlay) {
            this.overlay = overlay;
            return this;
        }

        /**
         * Create the {@link CustomTarget}
         *
         * @return the created CustomTarget
         */
        @Override
        public CustomTarget build() {
<<<<<<< HEAD
            return new CustomTarget(shape, view, listener);
=======
            PointF point = new PointF(startX, startY);
            return new CustomTarget(point, radius, overlay, listener);
>>>>>>> d459b344
        }
    }
}<|MERGE_RESOLUTION|>--- conflicted
+++ resolved
@@ -14,33 +14,16 @@
  * @since 26/06/2017
  **/
 public class CustomTarget implements Target {
-<<<<<<< HEAD
-    private View view;
-    private OnTargetStateChangedListener stateListener;
-    private OnTargetActionListener actionListener;
-    private Shape shape;
-=======
-
-    private PointF point;
-    private float radius;
     private View overlay;
     private OnTargetStateChangedListener stateListener;
->>>>>>> d459b344
+    private Shape shape;
 
     /**
      * Constructor
      */
-<<<<<<< HEAD
-    private CustomTarget(Shape shape, View view, OnTargetStateChangedListener listener) {
+    private CustomTarget(Shape shape, View overlay, OnTargetStateChangedListener listener) {
         this.shape = shape;
-        this.view = view;
-=======
-    private CustomTarget(PointF point, float radius, View overlay,
-                         OnTargetStateChangedListener listener) {
-        this.point = point;
-        this.radius = radius;
         this.overlay = overlay;
->>>>>>> d459b344
         this.stateListener = listener;
     }
 
@@ -50,18 +33,13 @@
     }
 
     @Override
-    public View getView() {
-        return view;
+    public View getOverlay() {
+        return overlay;
     }
 
     @Override
-<<<<<<< HEAD
     public Shape getShape() {
         return shape;
-=======
-    public View getOverlay() {
-        return overlay;
->>>>>>> d459b344
     }
 
     @Override
@@ -120,12 +98,7 @@
          */
         @Override
         public CustomTarget build() {
-<<<<<<< HEAD
-            return new CustomTarget(shape, view, listener);
-=======
-            PointF point = new PointF(startX, startY);
-            return new CustomTarget(point, radius, overlay, listener);
->>>>>>> d459b344
+            return new CustomTarget(shape, overlay, listener);
         }
     }
 }