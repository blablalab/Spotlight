package com.takusemba.spotlight;

import android.app.Activity;
import android.content.Context;
import android.graphics.Point;
import android.graphics.PointF;
import android.support.annotation.NonNull;
import android.view.View;
import android.view.ViewTreeObserver;
import android.view.WindowManager;
import android.widget.LinearLayout;
import android.widget.TextView;

import com.takusemba.spotlight.shapes.Shape;

/**
 * Position Target
 *
 * @author takusemba
 * @since 26/06/2017
 **/
public class SimpleTarget implements Target {
<<<<<<< HEAD
	private View view;
	private OnTargetStateChangedListener listener;
	private Shape shape;

	/**
	 * Constructor
	 */
	private SimpleTarget(Shape shape, View view, OnTargetStateChangedListener listener) {
		this.view = view;
		this.listener = listener;
		this.shape = shape;
	}

	@Override
	public PointF getPoint() {
		return shape.getPoint();
	}

	@Override
	public View getView() {
		return view;
	}

	@Override
	public Shape getShape() {
		return shape;
	}

	@Override
	public OnTargetStateChangedListener getListener() {
		return listener;
	}

	/**
	 * Builder class which makes it easier to create {@link SimpleTarget}
	 */
	public static class Builder extends AbstractBuilder<Builder, SimpleTarget> {

		@Override
		protected Builder self() {
			return this;
		}

		private static final int ABOVE_SPOTLIGHT = 0;
		private static final int BELOW_SPOTLIGHT = 1;

		private CharSequence title;
		private CharSequence description;

		/**
		 * Constructor
		 */
		public Builder(@NonNull Activity context) {
			super(context);
		}

		/**
		 * Set the title text shown on Spotlight
		 *
		 * @param title title shown on Spotlight
		 * @return This Builder
		 */
		public Builder setTitle(CharSequence title) {
			this.title = title;
			return this;
		}

		/**
		 * Set the description text shown on Spotlight
		 *
		 * @param description title shown on Spotlight
		 * @return This Builder
		 */
		public Builder setDescription(CharSequence description) {
			this.description = description;
			return this;
		}

		/**
		 * Create the {@link SimpleTarget}
		 *
		 * @return the created SimpleTarget
		 */
		@Override
		public SimpleTarget build() {
			if (getContext() == null) {
				throw new RuntimeException("context is null");
			}
			View view = getContext().getLayoutInflater().inflate(R.layout.layout_spotlight, null);
			((TextView) view.findViewById(R.id.title)).setText(title);
			((TextView) view.findViewById(R.id.description)).setText(description);
			calculatePosition(shape.getPoint(), view.getPivotY(), view);
			return new SimpleTarget(shape, view, listener);
		}

		/**
		 * calculate the position of title and description based off of where the spotlight reveals
		 */
		private void calculatePosition(final PointF point, final float radius, View spotlightView) {
			float[] areas = new float[2];
			Point screenSize = new Point();
			((WindowManager) spotlightView.getContext()
					.getSystemService(Context.WINDOW_SERVICE)).getDefaultDisplay().getSize(screenSize);

			areas[ABOVE_SPOTLIGHT] = point.y / screenSize.y;
			areas[BELOW_SPOTLIGHT] = (screenSize.y - point.y) / screenSize.y;

			int largest;
			if (areas[ABOVE_SPOTLIGHT] > areas[BELOW_SPOTLIGHT]) {
				largest = ABOVE_SPOTLIGHT;
			} else {
				largest = BELOW_SPOTLIGHT;
			}

			final LinearLayout layout = spotlightView.findViewById(R.id.container);
			layout.setPadding(100, 0, 100, 0);
			switch (largest) {
				case ABOVE_SPOTLIGHT:
					spotlightView.getViewTreeObserver()
							.addOnGlobalLayoutListener(new ViewTreeObserver.OnGlobalLayoutListener() {
								@Override
								public void onGlobalLayout() {
									layout.setY(point.y - radius - 100 - layout.getHeight());
								}
							});
					break;
				case BELOW_SPOTLIGHT:
					layout.setY((int) (point.y + radius + 100));
					break;
			}
		}
	}
=======

    private PointF point;
    private float radius;
    private View overlay;
    private OnTargetStateChangedListener listener;

    /**
     * Constructor
     */
    private SimpleTarget(PointF point, float radius, View overlay, OnTargetStateChangedListener listener) {
        this.point = point;
        this.radius = radius;
        this.overlay = overlay;
        this.listener = listener;
    }

    @Override
    public PointF getPoint() {
        return point;
    }

    @Override
    public float getRadius() {
        return radius;
    }

    @Override
    public View getOverlay() {
        return overlay;
    }

    @Override
    public OnTargetStateChangedListener getListener() {
        return listener;
    }

    /**
     * Builder class which makes it easier to create {@link SimpleTarget}
     */
    public static class Builder extends AbstractBuilder<Builder, SimpleTarget> {

        @Override
        protected Builder self() {
            return this;
        }

        private static final int ABOVE_SPOTLIGHT = 0;
        private static final int BELOW_SPOTLIGHT = 1;

        private CharSequence title;
        private CharSequence description;

        /**
         * Constructor
         */
        public Builder(@NonNull Activity context) {
            super(context);
        }

        /**
         * Set the title text shown on Spotlight
         *
         * @param title title shown on Spotlight
         * @return This Builder
         */
        public Builder setTitle(CharSequence title) {
            this.title = title;
            return this;
        }

        /**
         * Set the description text shown on Spotlight
         *
         * @param description title shown on Spotlight
         * @return This Builder
         */
        public Builder setDescription(CharSequence description) {
            this.description = description;
            return this;
        }

        /**
         * Create the {@link SimpleTarget}
         *
         * @return the created SimpleTarget
         */
        @Override
        public SimpleTarget build() {
            if (getContext() == null) {
                throw new RuntimeException("context is null");
            }
            View view = getContext().getLayoutInflater().inflate(R.layout.layout_spotlight, null);
            ((TextView) view.findViewById(R.id.title)).setText(title);
            ((TextView) view.findViewById(R.id.description)).setText(description);
            PointF point = new PointF(startX, startY);
            calculatePosition(point, radius, view);
            return new SimpleTarget(point, radius, view, listener);
        }

        /**
         * calculate the position of title and description based off of where the spotlight reveals
         */
        private void calculatePosition(final PointF point, final float radius, View spotlightView) {
            float[] areas = new float[2];
            Point screenSize = new Point();
            ((WindowManager) spotlightView.getContext()
                    .getSystemService(Context.WINDOW_SERVICE)).getDefaultDisplay().getSize(screenSize);

            areas[ABOVE_SPOTLIGHT] = point.y / screenSize.y;
            areas[BELOW_SPOTLIGHT] = (screenSize.y - point.y) / screenSize.y;

            int largest;
            if (areas[ABOVE_SPOTLIGHT] > areas[BELOW_SPOTLIGHT]) {
                largest = ABOVE_SPOTLIGHT;
            } else {
                largest = BELOW_SPOTLIGHT;
            }

            final LinearLayout layout = spotlightView.findViewById(R.id.container);
            layout.setPadding(100, 0, 100, 0);
            switch (largest) {
                case ABOVE_SPOTLIGHT:
                    spotlightView.getViewTreeObserver()
                            .addOnGlobalLayoutListener(new ViewTreeObserver.OnGlobalLayoutListener() {
                                @Override
                                public void onGlobalLayout() {
                                    layout.setY(point.y - radius - 100 - layout.getHeight());
                                }
                            });
                    break;
                case BELOW_SPOTLIGHT:
                    layout.setY((int) (point.y + radius + 100));
                    break;
            }
        }
    }
>>>>>>> d459b344
}<|MERGE_RESOLUTION|>--- conflicted
+++ resolved
@@ -20,16 +20,15 @@
  * @since 26/06/2017
  **/
 public class SimpleTarget implements Target {
-<<<<<<< HEAD
-	private View view;
+	private View overlay;
 	private OnTargetStateChangedListener listener;
 	private Shape shape;
 
 	/**
 	 * Constructor
 	 */
-	private SimpleTarget(Shape shape, View view, OnTargetStateChangedListener listener) {
-		this.view = view;
+	private SimpleTarget(Shape shape, View overlay, OnTargetStateChangedListener listener) {
+		this.overlay = overlay;
 		this.listener = listener;
 		this.shape = shape;
 	}
@@ -40,8 +39,8 @@
 	}
 
 	@Override
-	public View getView() {
-		return view;
+	public View getOverlay() {
+		return overlay;
 	}
 
 	@Override
@@ -153,142 +152,4 @@
 			}
 		}
 	}
-=======
-
-    private PointF point;
-    private float radius;
-    private View overlay;
-    private OnTargetStateChangedListener listener;
-
-    /**
-     * Constructor
-     */
-    private SimpleTarget(PointF point, float radius, View overlay, OnTargetStateChangedListener listener) {
-        this.point = point;
-        this.radius = radius;
-        this.overlay = overlay;
-        this.listener = listener;
-    }
-
-    @Override
-    public PointF getPoint() {
-        return point;
-    }
-
-    @Override
-    public float getRadius() {
-        return radius;
-    }
-
-    @Override
-    public View getOverlay() {
-        return overlay;
-    }
-
-    @Override
-    public OnTargetStateChangedListener getListener() {
-        return listener;
-    }
-
-    /**
-     * Builder class which makes it easier to create {@link SimpleTarget}
-     */
-    public static class Builder extends AbstractBuilder<Builder, SimpleTarget> {
-
-        @Override
-        protected Builder self() {
-            return this;
-        }
-
-        private static final int ABOVE_SPOTLIGHT = 0;
-        private static final int BELOW_SPOTLIGHT = 1;
-
-        private CharSequence title;
-        private CharSequence description;
-
-        /**
-         * Constructor
-         */
-        public Builder(@NonNull Activity context) {
-            super(context);
-        }
-
-        /**
-         * Set the title text shown on Spotlight
-         *
-         * @param title title shown on Spotlight
-         * @return This Builder
-         */
-        public Builder setTitle(CharSequence title) {
-            this.title = title;
-            return this;
-        }
-
-        /**
-         * Set the description text shown on Spotlight
-         *
-         * @param description title shown on Spotlight
-         * @return This Builder
-         */
-        public Builder setDescription(CharSequence description) {
-            this.description = description;
-            return this;
-        }
-
-        /**
-         * Create the {@link SimpleTarget}
-         *
-         * @return the created SimpleTarget
-         */
-        @Override
-        public SimpleTarget build() {
-            if (getContext() == null) {
-                throw new RuntimeException("context is null");
-            }
-            View view = getContext().getLayoutInflater().inflate(R.layout.layout_spotlight, null);
-            ((TextView) view.findViewById(R.id.title)).setText(title);
-            ((TextView) view.findViewById(R.id.description)).setText(description);
-            PointF point = new PointF(startX, startY);
-            calculatePosition(point, radius, view);
-            return new SimpleTarget(point, radius, view, listener);
-        }
-
-        /**
-         * calculate the position of title and description based off of where the spotlight reveals
-         */
-        private void calculatePosition(final PointF point, final float radius, View spotlightView) {
-            float[] areas = new float[2];
-            Point screenSize = new Point();
-            ((WindowManager) spotlightView.getContext()
-                    .getSystemService(Context.WINDOW_SERVICE)).getDefaultDisplay().getSize(screenSize);
-
-            areas[ABOVE_SPOTLIGHT] = point.y / screenSize.y;
-            areas[BELOW_SPOTLIGHT] = (screenSize.y - point.y) / screenSize.y;
-
-            int largest;
-            if (areas[ABOVE_SPOTLIGHT] > areas[BELOW_SPOTLIGHT]) {
-                largest = ABOVE_SPOTLIGHT;
-            } else {
-                largest = BELOW_SPOTLIGHT;
-            }
-
-            final LinearLayout layout = spotlightView.findViewById(R.id.container);
-            layout.setPadding(100, 0, 100, 0);
-            switch (largest) {
-                case ABOVE_SPOTLIGHT:
-                    spotlightView.getViewTreeObserver()
-                            .addOnGlobalLayoutListener(new ViewTreeObserver.OnGlobalLayoutListener() {
-                                @Override
-                                public void onGlobalLayout() {
-                                    layout.setY(point.y - radius - 100 - layout.getHeight());
-                                }
-                            });
-                    break;
-                case BELOW_SPOTLIGHT:
-                    layout.setY((int) (point.y + radius + 100));
-                    break;
-            }
-        }
-    }
->>>>>>> d459b344
 }